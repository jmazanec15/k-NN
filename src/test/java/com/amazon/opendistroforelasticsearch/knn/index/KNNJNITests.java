--- conflicted
+++ resolved
@@ -109,132 +109,8 @@
         }
         dir.close();
     }
-<<<<<<< HEAD
+
     public void testQueryMixedEngineHnswIndexWithWrongEngine() throws Exception {
-=======
-
-    public void testAssertExceptionFromJni() throws Exception {
-
-        Directory dir = newFSDirectory(createTempDir());
-        String segmentName = "_dummy1";
-        String indexPath = Paths.get(((FSDirectory) (FilterDirectory.unwrap(dir))).getDirectory().toString(),
-                String.format("%s.hnsw", segmentName)).toString();
-
-        /***
-         * Trying to load index which did not exist. This results in Runtime Error in nmslib.
-         * Making sure c++ exceptions are casted to java Exception to avoid ES process crash
-         */
-        expectThrows(Exception.class, () ->
-        AccessController.doPrivileged(
-                new PrivilegedAction<Void>() {
-                    public Void run() {
-                        KNNIndex index = KNNIndex.loadIndex(indexPath.toString(), new String[] {}, "l2");
-                        return null;
-                    }
-                }
-        ));
-        dir.close();
-    }
-
-    public void testQueryHnswIndexl1() throws Exception {
-        int[] docs = {0, 1, 2};
-
-        float[][] vectors = {
-                {5.0f, 6.0f, 7.0f, 8.0f},
-                {1.0f, 2.0f, 3.0f, 4.0f},
-                {9.0f, 10.0f, 11.0f, 12.0f}
-        };
-
-        Directory dir = newFSDirectory(createTempDir());
-        String segmentName = "_dummy1";
-        String indexPath = Paths.get(((FSDirectory) (FilterDirectory.unwrap(dir))).getDirectory().toString(),
-                String.format("%s.hnsw", segmentName)).toString();
-
-        String[] algoParams = {};
-        AccessController.doPrivileged(
-                new PrivilegedAction<Void>() {
-                    public Void run() {
-                        KNNIndex.saveIndex(docs, vectors, indexPath, algoParams, "l1");
-                        return null;
-                    }
-                }
-        );
-
-        assertTrue(Arrays.asList(dir.listAll()).contains("_dummy1.hnsw"));
-
-        float[] queryVector = {1.0f, 1.0f, 1.0f, 1.0f};
-        String[] algoQueryParams = {"efSearch=20"};
-
-        final KNNIndex knnIndex = KNNIndex.loadIndex(indexPath, algoQueryParams, "l1");
-        final KNNQueryResult[] results = knnIndex.queryIndex(queryVector, 30);
-
-        Map<Integer, Float> scores = Arrays.stream(results).collect(
-                Collectors.toMap(result -> result.getId(), result -> result.getScore()));
-        logger.info(scores);
-
-        assertEquals(results.length, 3);
-        /*
-         * scores are evaluated using Manhattan distance. Distance of the documents with
-         * respect to query vector are as follows
-         * doc0 = 22, doc1 = 6,  doc2 = 38
-         * Nearest neighbor is doc1 then doc0 then doc2
-         */
-        assertEquals(22.0, scores.get(0), 0.001);
-        assertEquals(6.0, scores.get(1), 0.001);
-        assertEquals(38.0, scores.get(2), 0.001);
-        dir.close();
-    }
-    public void testQueryHnswIndexLInf() throws Exception {
-        int[] docs = {0, 1, 2};
-
-        float[][] vectors = {
-                {5.0f, 6.0f, 7.0f, 8.0f},
-                {1.0f, 2.0f, 3.0f, 4.0f},
-                {9.0f, 10.0f, 11.0f, 12.0f}
-        };
-
-        Directory dir = newFSDirectory(createTempDir());
-        String segmentName = "_dummy1";
-        String indexPath = Paths.get(((FSDirectory) (FilterDirectory.unwrap(dir))).getDirectory().toString(),
-                String.format("%s.hnsw", segmentName)).toString();
-
-        String[] algoParams = {};
-        AccessController.doPrivileged(
-                new PrivilegedAction<Void>() {
-                    public Void run() {
-                        KNNIndex.saveIndex(docs, vectors, indexPath, algoParams, "linf");
-                        return null;
-                    }
-                }
-        );
-
-        assertTrue(Arrays.asList(dir.listAll()).contains("_dummy1.hnsw"));
-
-        float[] queryVector = {1.0f, 1.0f, 1.0f, 1.0f};
-        String[] algoQueryParams = {"efSearch=20"};
-
-        final KNNIndex knnIndex = KNNIndex.loadIndex(indexPath, algoQueryParams, "l1");
-        final KNNQueryResult[] results = knnIndex.queryIndex(queryVector, 30);
-
-        Map<Integer, Float> scores = Arrays.stream(results).collect(
-                Collectors.toMap(result -> result.getId(), result -> result.getScore()));
-        logger.info(scores);
-
-        assertEquals(results.length, 3);
-        /*
-         * scores are evaluated using Manhattan distance. Distance of the documents with
-         * respect to query vector are as follows
-         * doc0 = 7, doc1 = 3,  doc2 = 11
-         * Nearest neighbor is doc1 then doc0 then doc2
-         */
-        assertEquals(7.0, scores.get(0), 0.001);
-        assertEquals(3.0, scores.get(1), 0.001);
-        assertEquals(11.0, scores.get(2), 0.001);
-        dir.close();
-    }
-
-    public void testQueryHnswIndexWithValidAlgoParams() throws Exception {
->>>>>>> 2e8ae10d
         int[] docs = {0, 1, 2};
 
         float[][] vectors = {
