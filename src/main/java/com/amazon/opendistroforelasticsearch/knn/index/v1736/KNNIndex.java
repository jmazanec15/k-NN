--- conflicted
+++ resolved
@@ -133,14 +133,9 @@
     // Loads index and returns pointer to index
     private static native long init(String indexPath);
 
-<<<<<<< HEAD
-    public native void gc();
+    // Deletes memory pointed to by index pointer (needs write lock)
+    private static native void gc(long indexPointer);
 
     // Calls nmslib's initLibrary function: https://github.com/nmslib/nmslib/blob/v1.7.3.6/similarity_search/include/init.h#L27
     private static native void initLibrary();
-}
-=======
-    // Deletes memory pointed to by index pointer (needs write lock)
-    private static native void gc(long indexPointer);
-}
->>>>>>> 6d64ed69
+}