--- conflicted
+++ resolved
@@ -148,12 +148,8 @@
             // validate space
             final Object space = params.get("space_type");
             if (space == null) {
-<<<<<<< HEAD
                 KNNCounter.SCRIPT_QUERY_ERRORS.increment();
-                throw new IllegalArgumentException("Missing parameter [space]");
-=======
                 throw new IllegalArgumentException("Missing parameter [space_type]");
->>>>>>> ee161623
             }
             this.similaritySpace = (String)space;
             if (!KNNConstants.COSINESIMIL.equalsIgnoreCase(similaritySpace) && !KNNConstants.L2.equalsIgnoreCase(similaritySpace)) {
